--- conflicted
+++ resolved
@@ -305,19 +305,11 @@
 }
 
 /**
-<<<<<<< HEAD
  * Initialize a command for vector I/O.
  */
 int zbc_sg_cmd_initv(struct zbc_device *dev,
 		     struct zbc_sg_cmd *cmd, int cmd_code,
 		     struct iovec *iov, int iovcnt)
-=======
- * Initialize a command
- */
-int zbc_sg_cmd_initv(struct zbc_device *dev,
-			struct zbc_sg_cmd *cmd, int cmd_code,
-			struct iovec *iov, int iovcnt)
->>>>>>> 1fa6af9c
 {
 	size_t sz = iov_count(iov, iovcnt);
 
@@ -338,15 +330,9 @@
 
 		/* Allocate a buffer */
 		if (posix_memalign((void **) &cmd->out_buf,
-<<<<<<< HEAD
 				   sysconf_pagesize(), sz) != 0) {
 			zbc_error("No memory for command output buffer (%zu B)\n",
 				  sz);
-=======
-					sysconf_pagesize(), sz) != 0) {
-			zbc_error("No memory for command output buffer (%zu B)\n",
-					sz);
->>>>>>> 1fa6af9c
 			return -ENOMEM;
 		}
 
@@ -355,10 +341,6 @@
 
 		int i;
 		size_t offset = 0;
-<<<<<<< HEAD
-
-=======
->>>>>>> 1fa6af9c
 		for (i = 0; i < iovcnt; i++) {
 			iov[i].iov_base = cmd->out_buf + offset;
 			offset += iov[i].iov_len;
