/*
 * This file is part of libzbc.
 * 
 * Copyright (C) 2009-2014, HGST, Inc.  This software is distributed
 * under the terms of the GNU Lesser General Public License version 3,
 * or any later version, "as is," without technical support, and WITHOUT
 * ANY WARRANTY, without even the implied warranty of MERCHANTABILITY
 * or FITNESS FOR A PARTICULAR PURPOSE.  You should have received a copy
 * of the GNU Lesser General Public License along with libzbc.  If not,
 * see <http://www.gnu.org/licenses/>.
 * 
 * Authors: Damien Le Moal (damien.lemoal@hgst.com)
 *          Christophe Louargant (christophe.louargant@hgst.com)
 */

/***** Including files *****/

#define _GNU_SOURCE     /* O_LARGEFILE */

#include <stdio.h>
#include <stdlib.h>
#include <unistd.h>
#include <string.h>
#include <errno.h>
#include <signal.h>
#include <fcntl.h>
#include <sys/time.h>
#include <sys/stat.h>
#include <sys/ioctl.h>
#include <linux/fs.h>

#include <libzbc/zbc.h>

/***** Local functions *****/

/**
 * I/O abort.
 */
static int zbc_write_zone_abort = 0;

/**
 * System time in usecs.
 */
static __inline__ unsigned long long
zbc_write_zone_usec(void)
{
    struct timeval tv;

    gettimeofday(&tv, NULL);

    return( (unsigned long long) tv.tv_sec * 1000000LL + (unsigned long long) tv.tv_usec );

}

/**
 * Signal handler.
 */
static void
zbc_write_zone_sigcatcher(int sig)
{

    zbc_write_zone_abort = 1;

    return;

}

/***** Main *****/

int
main(int argc,
     char **argv)
{
    struct zbc_device_info info;
    struct zbc_device *dev = NULL;
    unsigned long long elapsed;
    unsigned long long bcount = 0;
    unsigned long long fsize, brate;
    struct stat st;
    int zidx;
    int floop = 0, fd = -1, i, ret = 1;
    size_t iosize, ioalign;
    void *iobuf = NULL;
    uint32_t lba_count = 0;
    int iocount = 0, ionum = 0;
    struct zbc_zone *zones = NULL;
    struct zbc_zone *iozone = NULL;
    unsigned int nr_zones;
    char *path, *file = NULL;
    long long lba_ofst = 0;
    int flush = 0;

    /* Check command line */
    if ( argc < 4 ) {
usage:
        printf("Usage: %s [options] <dev> <zone no> <I/O size>\n"
               "  Write into a zone from the current write pointer until\n"
               "  the zone is full or the number of I/O specified is executed\n"
               "Options:\n"
               "    -v         : Verbose mode\n"
               "    -s         : (sync) Run zbc_flush after writing\n"
               "    -nio <num> : Limit the number of I/O executed to <num>\n"
               "    -f <file>  : Write the content of <file>\n"
               "    -loop      : If a file is specified, repeatedly write the\n"
               "                 file to the zone until the zone is full.\n"
               "    -lba       : lba offset, from given zone <zone no> starting lba, where to write.\n",
               argv[0]);
        return( 1 );
    }

    /* Parse options */
    for(i = 1; i < (argc - 1); i++) {

        if ( strcmp(argv[i], "-v") == 0 ) {

            zbc_set_log_level("debug");

	} else if ( strcmp(argv[i], "-s") == 0 ) {

            flush = 1;

        } else if ( strcmp(argv[i], "-nio") == 0 ) {

            if ( i >= (argc - 1) ) {
                goto usage;
            }
            i++;

            ionum = atoi(argv[i]);
            if ( ionum <= 0 ) {
                fprintf(stderr, "Invalid number of I/Os\n");
                return( 1 );
            }

        } else if ( strcmp(argv[i], "-f") == 0 ) {

            if ( i >= (argc - 1) ) {
                goto usage;
            }
            i++;

            file = argv[i];

        } else if ( strcmp(argv[i], "-loop") == 0 ) {

            floop = 1;

        } else if ( strcmp(argv[i], "-lba") == 0 ) {

            if ( i >= (argc - 1) ) {
                goto usage;
            }
            i++;

            lba_ofst = atoll(argv[i]);
            if ( lba_ofst < 0 ) {
                fprintf(stderr, "Invalid negative LBA offset\n");
                return( 1 );
            }

        } else if ( argv[i][0] == '-' ) {

            fprintf(stderr,
                    "Unknown option \"%s\"\n",
                    argv[i]);
            goto usage;

        } else {

            break;

        }

    }

    if ( i != (argc - 3) ) {
        goto usage;
    }

    /* Get parameters */
    path = argv[i];

    zidx = atoi(argv[i + 1]);
    if ( zidx < 0 ) {
	fprintf(stderr,
                "Invalid zone number %s\n",
		argv[i + 1]);
        ret = 1;
        goto out;
    }

    iosize = atol(argv[i + 2]);
    if ( ! iosize ) {
	fprintf(stderr,
                "Invalid I/O size %s\n",
		argv[i + 2]);
        ret = 1;
        goto out;
    }

    /* Setup signal handler */
    signal(SIGQUIT, zbc_write_zone_sigcatcher);
    signal(SIGINT, zbc_write_zone_sigcatcher);
    signal(SIGTERM, zbc_write_zone_sigcatcher);

    /* Open device */
    ret = zbc_open(path, O_WRONLY, &dev);
    if ( ret != 0 ) {
        return( 1 );
    }

    ret = zbc_get_device_info(dev, &info);
    if ( ret < 0 ) {
        fprintf(stderr,
                "zbc_get_device_info failed\n");
        goto out;
    }

    /* Get zone list */
    ret = zbc_list_zones(dev, 0, ZBC_RO_ALL, &zones, &nr_zones);
    if ( ret != 0 ) {
        fprintf(stderr, "zbc_list_zones failed\n");
        ret = 1;
        goto out;
    }

    /* Get target zone */
    if ( zidx >= (int)nr_zones ) {
        fprintf(stderr, "Target zone not found\n");
        ret = 1;
        goto out;
    }
    iozone = &zones[zidx];

    printf("Device %s: %s\n",
           path,
           info.zbd_vendor_id);
    printf("    %s interface, %s disk model\n",
           zbc_disk_type_str(info.zbd_type),
           zbc_disk_model_str(info.zbd_model));
    printf("    %llu logical blocks of %u B\n",
           (unsigned long long) info.zbd_logical_blocks,
           (unsigned int) info.zbd_logical_block_size);
    printf("    %llu physical blocks of %u B\n",
           (unsigned long long) info.zbd_physical_blocks,
           (unsigned int) info.zbd_physical_block_size);
    printf("    %.03F GiB capacity\n",
           (double) (info.zbd_physical_blocks * info.zbd_physical_block_size) / 1000000000);

    printf("Target zone: Zone %d / %d, type 0x%x, cond 0x%x, need_reset %d, non_seq %d, LBA %llu, %llu sectors, wp %llu\n",
           zidx,
           nr_zones,
           iozone->zbz_type,
           iozone->zbz_condition,
           iozone->zbz_need_reset,
           iozone->zbz_non_seq,
           zbc_zone_start_lba(iozone),
           zbc_zone_length(iozone),
           zbc_zone_wp_lba(iozone));

    /* Check I/O size alignment */
    if ( zbc_zone_sequential_req(iozone) ) {
	ioalign = info.zbd_physical_block_size;
    } else {
	ioalign = info.zbd_logical_block_size;
    }
    if ( iosize % ioalign ) {
        fprintf(stderr,
                "Invalid I/O size %zu (must be aligned on %zu)\n",
                iosize,
		ioalign);
        ret = 1;
        goto out;
    }

    /* Get an I/O buffer */
    ret = posix_memalign((void **) &iobuf, ioalign, iosize);
    if ( ret != 0 ) {
        fprintf(stderr,
                "No memory for I/O buffer (%zu B)\n",
                iosize);
        ret = 1;
        goto out;
    }

    /* Open the file to write, if any */
    if ( file ) {

        fd = open(file, O_LARGEFILE | O_RDONLY);
        if ( fd < 0 ) {
            fprintf(stderr, "Open file \"%s\" failed %d (%s)\n",
                    file,
                    errno,
                    strerror(errno));
            ret = 1;
            goto out;
        }

        ret = fstat(fd, &st);
        if ( ret != 0 ) {
            fprintf(stderr, "Stat file \"%s\" failed %d (%s)\n",
                    file,
                    errno,
                    strerror(errno));
            ret = 1;
            goto out;
        }

        if ( S_ISREG(st.st_mode) ) {
            fsize = st.st_size;
        } else if ( S_ISBLK(st.st_mode) ) {
            ret = ioctl(fd, BLKGETSIZE64, &fsize);
            if ( ret != 0 ) {
                fprintf(stderr,
                        "ioctl BLKGETSIZE64 block device \"%s\" failed %d (%s)\n",
                        file,
                        errno,
                        strerror(errno));
                ret = 1;
                goto out;
            }
        } else {
            fprintf(stderr, "Unsupported file \"%s\" type\n",
                    file);
            ret = 1;
            goto out;
        }

        printf("Writting file \"%s\" (%llu B) to target zone %d, %zu B I/Os\n",
               file,
               fsize,
               zidx,
               iosize);

    } else if ( ! ionum ) {

        printf("Filling target zone %d, %zu B I/Os\n",
               zidx,
               iosize);

    } else {

        printf("Writting to target zone %d, %d I/Os of %zu B\n",
               zidx,
               ionum,
               iosize);

    }

<<<<<<< HEAD
=======
    if ( ! zbc_zone_conventional(iozone) ) {
        if ( zbc_zone_wp_lba(iozone) >= zbc_zone_end_lba(iozone) ) {
            lba_ofst = zbc_zone_length(iozone);
	} else {
            lba_ofst = zbc_zone_wp_lba(iozone) - zbc_zone_start_lba(iozone);
	}
    }

>>>>>>> d337870f
    elapsed = zbc_write_zone_usec();

    while( ! zbc_write_zone_abort ) {

        if ( file ) {

	    size_t ios;

            /* Read file */
            ret = read(fd, iobuf, iosize);
            if ( ret < 0 ) {
                fprintf(stderr, "Read file \"%s\" failed %d (%s)\n",
                        file,
                        errno,
                        strerror(errno));
                ret = 1;
                break;
            }

            ios = ret;
            if ( ios < iosize ) {
                if ( floop ) {
                    /* Rewind and read remaining of buffer */
                    lseek(fd, 0, SEEK_SET);
                    ret = read(fd, iobuf + ios, iosize - ios);
                    if ( ret < 0 ) {
                        fprintf(stderr, "Read file \"%s\" failed %d (%s)\n",
                                file,
                                errno,
                                strerror(errno));
                        ret = 1;
                        break;
                    }
                    ios += ret;
                } else if ( ios ) {
                    /* Clear end of buffer */
                    memset(iobuf + ios, 0, iosize - ios);
                }
            }

            if ( ! ios ) {
                /* EOF */
                break;
            }

        }

        /* Do not exceed the end of the zone */
        lba_count = iosize / info.zbd_logical_block_size;
        if ( zbc_zone_seq(iozone) ) {
            lba_ofst = zbc_zone_wp_lba(iozone) - zbc_zone_start_lba(iozone);
        }
        if ( (lba_ofst + lba_count) > (long long)zbc_zone_length(iozone) ) {
            lba_count = zbc_zone_length(iozone) - lba_ofst;
        }
        if ( ! lba_count ) {
            break;
        }

<<<<<<< HEAD
        /* Write to zone */
=======
      	if ( ! lba_count ) {
	    break;
	}

>>>>>>> d337870f
        if ( zbc_zone_conventional(iozone) ) {
            ret = zbc_pwrite(dev, iozone, iobuf, lba_count, lba_ofst);
        } else {
            ret = zbc_write(dev, iozone, iobuf, lba_count);
        }

	if ( ret > 0 ) {
	    lba_ofst += ret;
	} else {
            ret = 1;
            break;
        }

        bcount += ret * info.zbd_logical_block_size;
        iocount++;

        if ( (ionum > 0) && (iocount >= ionum) ) {
            break;
        }

    }

    elapsed = zbc_write_zone_usec() - elapsed;

    if ( elapsed ) {
        printf("Wrote %llu B (%d I/Os) in %llu.%03llu sec\n",
               bcount,
               iocount,
               elapsed / 1000000,
               (elapsed % 1000000) / 1000);
        printf("  IOPS %llu\n",
               iocount * 1000000 / elapsed);
        brate = bcount * 1000000 / elapsed;
        printf("  BW %llu.%03llu MB/s\n",
               brate / 1000000,
               (brate % 1000000) / 1000);
    } else {
        printf("Wrote %llu B (%d I/Os)\n",
               bcount,
               iocount);
    }

    if ( flush ) {
        printf("Flushing disk...\n");
	ret = zbc_flush(dev);
	if ( ret != 0 ) {
	    fprintf(stderr, "zbc_flush failed %d (%s)\n",
		    -ret,
		    strerror(-ret));
	    ret = 1;
	}
    }

out:

    if ( iobuf ) {
        free(iobuf);
    }

    if ( fd > 0 ) {
        close(fd);
    }

    if ( zones ) {
        free(zones);
    }

    zbc_close(dev);

    return( ret );

}
<|MERGE_RESOLUTION|>--- conflicted
+++ resolved
@@ -347,8 +347,6 @@
 
     }
 
-<<<<<<< HEAD
-=======
     if ( ! zbc_zone_conventional(iozone) ) {
         if ( zbc_zone_wp_lba(iozone) >= zbc_zone_end_lba(iozone) ) {
             lba_ofst = zbc_zone_length(iozone);
@@ -357,7 +355,6 @@
 	}
     }
 
->>>>>>> d337870f
     elapsed = zbc_write_zone_usec();
 
     while( ! zbc_write_zone_abort ) {
@@ -417,14 +414,11 @@
             break;
         }
 
-<<<<<<< HEAD
         /* Write to zone */
-=======
       	if ( ! lba_count ) {
 	    break;
 	}
 
->>>>>>> d337870f
         if ( zbc_zone_conventional(iozone) ) {
             ret = zbc_pwrite(dev, iozone, iobuf, lba_count, lba_ofst);
         } else {
